# -*- coding: utf-8 -*-
import argparse
from unittest import mock
from unittest.mock import MagicMock, patch

import pytest

from pytube import cli, StreamQuery, Caption, CaptionQuery

parse_args = cli._parse_args


<<<<<<< HEAD
@mock.patch("pytube.cli._parse_args")
def test_main_invalid_url(_parse_args):
    parser = argparse.ArgumentParser()
    args = parse_args(parser, ["crikey",],)
    _parse_args.return_value = args
    with pytest.raises(SystemExit):
        cli.main()


=======
@mock.patch("pytube.cli.display_streams")
>>>>>>> e856a54a
@mock.patch("pytube.cli.YouTube")
def test_download_when_itag_not_found(youtube, display_streams):
    # Given
    youtube.streams = mock.Mock()
    youtube.streams.get_by_itag.return_value = None
    # When
    with pytest.raises(SystemExit):
        cli.download_by_itag(youtube, 123)
    # Then
    youtube.streams.get_by_itag.assert_called_with(123)
    display_streams.assert_called_with(youtube)


@mock.patch("pytube.cli.YouTube")
@mock.patch("pytube.Stream")
def test_download_when_itag_is_found(youtube, stream):
    stream.itag = 123
    youtube.streams = StreamQuery([stream])
    with patch.object(
        youtube.streams, "get_by_itag", wraps=youtube.streams.get_by_itag
    ) as wrapped_itag:
        cli.download_by_itag(youtube, 123)
        wrapped_itag.assert_called_with(123)
    youtube.register_on_progress_callback.assert_called_with(cli.on_progress)
    stream.download.assert_called()


@mock.patch("pytube.cli.YouTube")
@mock.patch("pytube.Stream")
def test_display_stream(youtube, stream):
    # Given
    stream.itag = 123
    stream.__repr__ = MagicMock(return_value="")
    youtube.streams = StreamQuery([stream])
    # When
    cli.display_streams(youtube)
    # Then
    stream.__repr__.assert_called()


@mock.patch("pytube.cli._print_available_captions")
@mock.patch("pytube.cli.YouTube")
def test_download_caption_with_none(youtube, print_available):
    # Given
    caption = Caption(
        {"url": "url1", "name": {"simpleText": "name1"}, "languageCode": "en"}
    )
    youtube.captions = CaptionQuery([caption])
    # When
    cli.download_caption(youtube, None)
    # Then
    print_available.assert_called_with(youtube.captions)


@mock.patch("pytube.cli.YouTube")
def test_download_caption_with_language_found(youtube):
    youtube.title = "video title"
    caption = Caption(
        {"url": "url1", "name": {"simpleText": "name1"}, "languageCode": "en"}
    )
    caption.download = MagicMock(return_value="file_path")
    youtube.captions = CaptionQuery([caption])
    cli.download_caption(youtube, "en")
    caption.download.assert_called_with(title="video title", output_path=None)


@mock.patch("pytube.cli._print_available_captions")
@mock.patch("pytube.cli.YouTube")
def test_download_caption_with_lang_not_found(youtube, print_available):
    # Given
    caption = Caption(
        {"url": "url1", "name": {"simpleText": "name1"}, "languageCode": "en"}
    )
    youtube.captions = CaptionQuery([caption])
    # When
    cli.download_caption(youtube, "blah")
    # Then
    print_available.assert_called_with(youtube.captions)


def test_display_progress_bar(capsys):
    cli.display_progress_bar(bytes_received=25, filesize=100, scale=0.55)
    out, _ = capsys.readouterr()
    assert "25.0%" in out


@mock.patch("pytube.Stream")
@mock.patch("io.BufferedWriter")
def test_on_progress(stream, writer):
    stream.filesize = 10
    cli.display_progress_bar = MagicMock()
    cli.on_progress(stream, "", writer, 7)
    cli.display_progress_bar.assert_called_once_with(3, 10)


def test_parse_args_falsey():
    parser = argparse.ArgumentParser()
    args = cli._parse_args(parser, ["http://youtube.com/watch?v=9bZkp7q19f0"])
    assert args.url == "http://youtube.com/watch?v=9bZkp7q19f0"
    assert args.build_playback_report is False
    assert args.itag is None
    assert args.list is False
    assert args.verbosity == 0


def test_parse_args_truthy():
    parser = argparse.ArgumentParser()
    args = cli._parse_args(
        parser,
        [
            "http://youtube.com/watch?v=9bZkp7q19f0",
            "--build-playback-report",
            "-c",
            "en",
            "-l",
            "--itag=10",
        ],
    )
    assert args.url == "http://youtube.com/watch?v=9bZkp7q19f0"
    assert args.build_playback_report is True
    assert args.itag == 10
    assert args.list is True


@mock.patch("pytube.cli.YouTube", return_value=None)
def test_main_download_by_itag(youtube):
    parser = argparse.ArgumentParser()
    args = parse_args(parser, ["http://youtube.com/watch?v=9bZkp7q19f0", "--itag=10"])
    cli._parse_args = MagicMock(return_value=args)
    cli.download_by_itag = MagicMock()
    cli.main()
    youtube.assert_called()
    cli.download_by_itag.assert_called()


@mock.patch("pytube.cli.YouTube", return_value=None)
def test_main_build_playback_report(youtube):
    parser = argparse.ArgumentParser()
    args = parse_args(
        parser, ["http://youtube.com/watch?v=9bZkp7q19f0", "--build-playback-report"]
    )
    cli._parse_args = MagicMock(return_value=args)
    cli.build_playback_report = MagicMock()
    cli.main()
    youtube.assert_called()
    cli.build_playback_report.assert_called()


@mock.patch("pytube.cli.YouTube", return_value=None)
def test_main_display_streams(youtube):
    parser = argparse.ArgumentParser()
    args = parse_args(parser, ["http://youtube.com/watch?v=9bZkp7q19f0", "-l"])
    cli._parse_args = MagicMock(return_value=args)
    cli.display_streams = MagicMock()
    cli.main()
    youtube.assert_called()
    cli.display_streams.assert_called()


@mock.patch("pytube.cli.YouTube", return_value=None)
def test_main_download_caption(youtube):
    parser = argparse.ArgumentParser()
    args = parse_args(parser, ["http://youtube.com/watch?v=9bZkp7q19f0", "-c"])
    cli._parse_args = MagicMock(return_value=args)
    cli.download_caption = MagicMock()
    cli.main()
    youtube.assert_called()
    cli.download_caption.assert_called()


@mock.patch("pytube.cli.YouTube", return_value=None)
@mock.patch("pytube.cli.download_by_resolution")
def test_download_by_resolution_flag(youtube, download_by_resolution):
    parser = argparse.ArgumentParser()
    args = parse_args(parser, ["http://youtube.com/watch?v=9bZkp7q19f0", "-r", "320p"])
    cli._parse_args = MagicMock(return_value=args)
    cli.main()
    youtube.assert_called()
    download_by_resolution.assert_called()


@mock.patch("pytube.cli.YouTube")
@mock.patch("pytube.cli.Playlist")
@mock.patch("pytube.cli._perform_args_on_youtube")
def test_download_with_playlist(perform_args_on_youtube, playlist, youtube):
    # Given
    cli.safe_filename = MagicMock(return_value="safe_title")
    parser = argparse.ArgumentParser()
    args = parse_args(parser, ["https://www.youtube.com/playlist?list=PLyn"])
    cli._parse_args = MagicMock(return_value=args)
    videos = [youtube]
    playlist_instance = playlist.return_value
    playlist_instance.videos = videos
    # When
    cli.main()
    # Then
    playlist.assert_called()
    perform_args_on_youtube.assert_called_with(youtube, args)


@mock.patch("pytube.cli.YouTube")
@mock.patch("pytube.StreamQuery")
@mock.patch("pytube.Stream")
def test_download_by_resolution(youtube, stream_query, stream):
    stream_query.get_by_resolution.return_value = stream
    youtube.streams = stream_query
    cli._download = MagicMock()
    cli.download_by_resolution(youtube=youtube, resolution="320p", target="test_target")
    cli._download.assert_called_with(stream, target="test_target")


@mock.patch("pytube.cli.YouTube")
@mock.patch("pytube.StreamQuery")
def test_download_by_resolution_not_exists(youtube, stream_query):
    stream_query.get_by_resolution.return_value = None
    youtube.streams = stream_query
    cli._download = MagicMock()
    with pytest.raises(SystemExit):
        cli.download_by_resolution(
            youtube=youtube, resolution="DOESNT EXIST", target="test_target"
        )
    cli._download.assert_not_called()


@mock.patch("pytube.cli.YouTube")
@mock.patch("pytube.cli.ffmpeg_process")
def test_perform_args_should_ffmpeg_process(ffmpeg_process, youtube):
    # Given
    parser = argparse.ArgumentParser()
    args = parse_args(parser, ["http://youtube.com/watch?v=9bZkp7q19f0", "-f", "best"])
    cli._parse_args = MagicMock(return_value=args)
    # When
    cli._perform_args_on_youtube(youtube, args)
    # Then
    ffmpeg_process.assert_called_with(youtube=youtube, resolution="best", target=None)


@mock.patch("pytube.cli.YouTube")
@mock.patch("pytube.cli._ffmpeg_downloader")
def test_ffmpeg_process_best_should_download(_ffmpeg_downloader, youtube):
    # Given
    target = "/target"
    streams = MagicMock()
    youtube.streams = streams
    video_stream = MagicMock()
    streams.filter.return_value.order_by.return_value.last.return_value = video_stream
    audio_stream = MagicMock()
    streams.get_audio_only.return_value = audio_stream
    # When
    cli.ffmpeg_process(youtube, "best", target)
    # Then
    _ffmpeg_downloader.assert_called_with(
        audio_stream=audio_stream, video_stream=video_stream, target=target
    )


@mock.patch("pytube.cli.YouTube")
@mock.patch("pytube.cli._ffmpeg_downloader")
def test_ffmpeg_process_res_should_download(_ffmpeg_downloader, youtube):
    # Given
    target = "/target"
    streams = MagicMock()
    youtube.streams = streams
    video_stream = MagicMock()
    streams.filter.return_value.first.return_value = video_stream
    audio_stream = MagicMock()
    streams.get_audio_only.return_value = audio_stream
    # When
    cli.ffmpeg_process(youtube, "XYZp", target)
    # Then
    _ffmpeg_downloader.assert_called_with(
        audio_stream=audio_stream, video_stream=video_stream, target=target
    )


@mock.patch("pytube.cli.YouTube")
@mock.patch("pytube.cli._ffmpeg_downloader")
def test_ffmpeg_process_res_none_should_not_download(_ffmpeg_downloader, youtube):
    # Given
    target = "/target"
    streams = MagicMock()
    youtube.streams = streams
    streams.filter.return_value.first.return_value = None
    audio_stream = MagicMock()
    streams.get_audio_only.return_value = audio_stream
    # When
    with pytest.raises(SystemExit):
        cli.ffmpeg_process(youtube, "XYZp", target)
    # Then
    _ffmpeg_downloader.assert_not_called()


@mock.patch("pytube.cli.YouTube")
@mock.patch("pytube.cli._ffmpeg_downloader")
def test_ffmpeg_process_audio_none_should_fallback_download(
    _ffmpeg_downloader, youtube
):
    # Given
    target = "/target"
    streams = MagicMock()
    youtube.streams = streams
    stream = MagicMock()
    streams.filter.return_value.order_by.return_value.last.return_value = stream
    streams.get_audio_only.return_value = None
    # When
    cli.ffmpeg_process(youtube, "best", target)
    # Then
    _ffmpeg_downloader.assert_called_with(
        audio_stream=stream, video_stream=stream, target=target
    )


@mock.patch("pytube.cli.YouTube")
@mock.patch("pytube.cli._ffmpeg_downloader")
def test_ffmpeg_process_audio_fallback_none_should_exit(_ffmpeg_downloader, youtube):
    # Given
    target = "/target"
    streams = MagicMock()
    youtube.streams = streams
    stream = MagicMock()
    streams.filter.return_value.order_by.return_value.last.side_effect = [stream, None]
    streams.get_audio_only.return_value = None
    # When
    with pytest.raises(SystemExit):
        cli.ffmpeg_process(youtube, "best", target)
    # Then
    _ffmpeg_downloader.assert_not_called()


@mock.patch("pytube.cli.os.unlink", return_value=None)
@mock.patch("pytube.cli.subprocess.run", return_value=None)
@mock.patch("pytube.cli._download", return_value=None)
@mock.patch("pytube.cli._unique_name", return_value=None)
def test_ffmpeg_downloader(unique_name, download, run, unlink):
    # Given
    target = "target"
    audio_stream = MagicMock()
    video_stream = MagicMock()
    video_stream.id = "video_id"
    video_stream.subtype = "video_subtype"
    unique_name.side_effect = ["video_name", "audio_name"]

    # When
    cli._ffmpeg_downloader(
        audio_stream=audio_stream, video_stream=video_stream, target=target
    )
    # Then
    download.assert_called()
    run.assert_called_with(
        [
            "ffmpeg",
            "-i",
            f"target/video_name",
            "-i",
            f"target/audio_name",
            "-codec",
            "copy",
            f"target/safe_title.video_subtype",
        ]
    )
    unlink.assert_called()


@mock.patch("pytube.cli.download_audio")
@mock.patch("pytube.cli.YouTube.__init__", return_value=None)
def test_download_audio_args(youtube, download_audio):
    # Given
    parser = argparse.ArgumentParser()
    args = parse_args(parser, ["http://youtube.com/watch?v=9bZkp7q19f0", "-a", "mp4"])
    cli._parse_args = MagicMock(return_value=args)
    # When
    cli.main()
    # Then
    youtube.assert_called()
    download_audio.assert_called()


@mock.patch("pytube.cli._download")
@mock.patch("pytube.cli.YouTube")
def test_download_audio(youtube, download):
    # Given
    youtube_instance = youtube.return_value
    audio_stream = MagicMock()
    youtube_instance.streams.filter.return_value.order_by.return_value.last.return_value = (
        audio_stream
    )
    # When
    cli.download_audio(youtube_instance, "filetype", "target")
    # Then
    download.assert_called_with(audio_stream, target="target")


@mock.patch("pytube.cli._download")
@mock.patch("pytube.cli.YouTube")
def test_download_audio_none(youtube, download):
    # Given
    youtube_instance = youtube.return_value
    youtube_instance.streams.filter.return_value.order_by.return_value.last.return_value = (
        None
    )
    # When
    with pytest.raises(SystemExit):
        cli.download_audio(youtube_instance, "filetype", "target")
    # Then
    download.assert_not_called()


@mock.patch("pytube.cli.YouTube.__init__", return_value=None)
def test_perform_args_on_youtube(youtube):
    parser = argparse.ArgumentParser()
    args = parse_args(parser, ["http://youtube.com/watch?v=9bZkp7q19f0"])
    cli._parse_args = MagicMock(return_value=args)
    cli._perform_args_on_youtube = MagicMock()
    cli.main()
    youtube.assert_called()
    cli._perform_args_on_youtube.assert_called()


@mock.patch("pytube.cli.os.path.exists", return_value=False)
def test_unique_name(path_exists):
    assert (
        cli._unique_name("base", "subtype", "video", "target")
        == "target/base_video_0.subtype"
    )


@mock.patch("pytube.cli.os.path.exists")
def test_unique_name_counter(path_exists):
    path_exists.side_effect = [True, False]
    assert (
        cli._unique_name("base", "subtype", "video", "target")
        == "target/base_video_1.subtype"
    )<|MERGE_RESOLUTION|>--- conflicted
+++ resolved
@@ -10,7 +10,6 @@
 parse_args = cli._parse_args
 
 
-<<<<<<< HEAD
 @mock.patch("pytube.cli._parse_args")
 def test_main_invalid_url(_parse_args):
     parser = argparse.ArgumentParser()
@@ -20,9 +19,7 @@
         cli.main()
 
 
-=======
 @mock.patch("pytube.cli.display_streams")
->>>>>>> e856a54a
 @mock.patch("pytube.cli.YouTube")
 def test_download_when_itag_not_found(youtube, display_streams):
     # Given
